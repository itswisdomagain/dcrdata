--- conflicted
+++ resolved
@@ -191,12 +191,9 @@
 			BarID: dbtypes.InitialDBLoad,
 		}
 	}
-<<<<<<< HEAD
 
 	// Start at next block we don't have in every DB
 	startHeight++
-=======
->>>>>>> 5515eeed
 
 	timeStart := time.Now()
 	for i := startHeight; i <= height; i++ {
@@ -256,11 +253,7 @@
 					endRangeBlock = height
 				}
 				log.Infof("Scanning blocks %d to %d (%d live)...",
-<<<<<<< HEAD
 					i, endRangeBlock, numLive)
-=======
-					i, endRangeBlock, db.sDB.PoolSize())
->>>>>>> 5515eeed
 
 				// If updateStatusSync is set to true then this is the only way that sync progress will be updated.
 				if barLoad != nil && db.updateStatusSync {
@@ -276,17 +269,6 @@
 
 					timeStart = time.Now()
 				}
-<<<<<<< HEAD
-=======
-			}
-		}
-
-		// If SQLite is ahead, go to next block (stakedb may be catching up).
-		if i <= summaryHeight && i <= stakeInfoHeight {
-			// update height, the end condition for the loop
-			if _, height, err = db.client.GetBestBlock(); err != nil {
-				return i - 1, fmt.Errorf("GetBestBlock failed: %v", err)
->>>>>>> 5515eeed
 			}
 			continue
 		}
