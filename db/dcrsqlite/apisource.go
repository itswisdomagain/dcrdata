// Copyright (c) 2018, The Decred developers
// Copyright (c) 2017, Jonathan Chappelow
// See LICENSE for details.

package dcrsqlite

import (
	"database/sql"
	"encoding/hex"
	"fmt"
	"sort"
	"strings"
	"sync"
	"time"

	"github.com/decred/dcrd/blockchain/stake"
	"github.com/decred/dcrd/chaincfg"
	"github.com/decred/dcrd/chaincfg/chainhash"
	"github.com/decred/dcrd/dcrjson"
	"github.com/decred/dcrd/dcrutil"
	"github.com/decred/dcrd/rpcclient"
	"github.com/decred/dcrd/txscript"
	"github.com/decred/dcrd/wire"
	apitypes "github.com/decred/dcrdata/v3/api/types"
	"github.com/decred/dcrdata/v3/db/dbtypes"
	"github.com/decred/dcrdata/v3/explorer"
	"github.com/decred/dcrdata/v3/mempool"
	"github.com/decred/dcrdata/v3/rpcutils"
	"github.com/decred/dcrdata/v3/stakedb"
	"github.com/decred/dcrdata/v3/txhelpers"
	humanize "github.com/dustin/go-humanize"
)

// wiredDB is intended to satisfy DataSourceLite interface. The block header is
// not stored in the DB, so the RPC client is used to get it on demand.
// updateStatusSync should be true when another object is not responsible for
// relaying updates on the sync status (e.g. when in explorer's lite mode).
type wiredDB struct {
	*DBDataSaver
	MPC              *mempool.MempoolDataCache
	client           *rpcclient.Client
	params           *chaincfg.Params
	sDB              *stakedb.StakeDatabase
	waitChan         chan chainhash.Hash
	updateStatusSync bool
}

func newWiredDB(DB *DB, statusC chan uint32, cl *rpcclient.Client,
	p *chaincfg.Params, datadir string, updateStatusDuringSync bool) (wiredDB, func() error) {
	wDB := wiredDB{
		DBDataSaver:      &DBDataSaver{DB, statusC},
		MPC:              new(mempool.MempoolDataCache),
		client:           cl,
		params:           p,
		updateStatusSync: updateStatusDuringSync,
	}

	var err error
	var height int64
	wDB.sDB, height, err = stakedb.NewStakeDatabase(cl, p, datadir)
	if err != nil {
		log.Errorf("Unable to create stake DB: %v", err)
		if height >= 0 {
			log.Infof("Attempting to recover stake DB...")
			wDB.sDB, err = stakedb.LoadAndRecover(cl, p, datadir, height-288)
		}
		if err != nil {
			if wDB.sDB != nil {
				_ = wDB.sDB.Close()
			}
			log.Errorf("StakeDatabase recovery failed: %v", err)
			return wDB, func() error { return nil }
		}
	}
	return wDB, wDB.sDB.Close
}

// NewWiredDB creates a new wiredDB from a *sql.DB, a node client, network
// parameters, and a status update channel. It calls dcrsqlite.NewDB to create a
// new DB that wrapps the sql.DB.
func NewWiredDB(db *sql.DB, statusC chan uint32, cl *rpcclient.Client,
	p *chaincfg.Params, datadir string, updateStatusSync bool) (wiredDB, func() error, error) {
	// Create the sqlite.DB
	DB, err := NewDB(db)
	if err != nil || DB == nil {
		return wiredDB{}, func() error { return nil }, err
	}
	// Create the wiredDB
	wDB, cleanup := newWiredDB(DB, statusC, cl, p, datadir, updateStatusSync)
	if wDB.sDB == nil {
		err = fmt.Errorf("failed to create StakeDatabase")
	}
	return wDB, cleanup, err
}

// InitWiredDB creates a new wiredDB from a file containing the data for a
// sql.DB. The other parameters are same as those for NewWiredDB.
func InitWiredDB(dbInfo *DBInfo, statusC chan uint32, cl *rpcclient.Client,
	p *chaincfg.Params, datadir string, updateStatusSync bool) (wiredDB, func() error, error) {
	db, err := InitDB(dbInfo)
	if err != nil {
		return wiredDB{}, func() error { return nil }, err
	}

	wDB, cleanup := newWiredDB(db, statusC, cl, p, datadir, updateStatusSync)
	if wDB.sDB == nil {
		err = fmt.Errorf("failed to create StakeDatabase")
	}
	return wDB, cleanup, err
}

func (db *wiredDB) NewStakeDBChainMonitor(quit chan struct{}, wg *sync.WaitGroup,
	blockChan chan *chainhash.Hash, reorgChan chan *stakedb.ReorgData) *stakedb.ChainMonitor {
	return db.sDB.NewChainMonitor(quit, wg, blockChan, reorgChan)
}

func (db *wiredDB) ChargePoolInfoCache(startHeight int64) error {
	if startHeight < 0 {
		startHeight = 0
	}
	endHeight, err := db.GetStakeInfoHeight()
	if err != nil {
		return err
	}
	if startHeight > endHeight {
		log.Debug("No pool info to load into cache")
		return nil
	}
	tpis, blockHashes, err := db.DB.RetrievePoolInfoRange(startHeight, endHeight)
	if err != nil {
		return err
	}
	log.Debugf("Pre-loading pool info for %d blocks ([%d, %d]) into cache.",
		len(tpis), startHeight, endHeight)
	for i := range tpis {
		hash, err := chainhash.NewHashFromStr(blockHashes[i])
		if err != nil {
			log.Warnf("Invalid block hash: %s", blockHashes[i])
		}
		db.sDB.SetPoolInfo(*hash, &tpis[i])
	}
	// for i := startHeight; i <= endHeight; i++ {
	// 	winners, blockHash, err := db.DB.RetrieveWinners(i)
	// 	if err != nil {
	// 		return err
	// 	}
	// 	db.sDB.SetPoolInfo(blockHash)
	// }
	return nil
}

// CheckConnectivity ensures the db and RPC client are working.
func (db *wiredDB) CheckConnectivity() error {
	var err error
	if err = db.Ping(); err != nil {
		return err
	}
	if err = db.client.Ping(); err != nil {
		return err
	}
	return err
}

// SyncDBAsync is like SyncDB except it also takes a result channel where the
// caller should wait to receive the result. When a slave BlockGetter is in use,
// fetchToHeight is used to indicate at what height the MasterBlockGetter will
// start sending blocks for processing. e.g. When an auxiliary DB owns the
// MasterBlockGetter, fetchToHeight should be one past the best block in the aux
// DB, thus putting wiredDB sync into "catch up" mode where it just pulls blocks
// from RPC until it matches the auxDB height and coordination begins.
func (db *wiredDB) SyncDBAsync(res chan dbtypes.SyncResult,
	quit chan struct{}, blockGetter rpcutils.BlockGetter, fetchToHeight int64,
	updateExplorer chan *chainhash.Hash, barLoad chan *dbtypes.ProgressBarLoad) {
<<<<<<< HEAD
	// Ensure the db is working
=======
	// Ensure the db is working.
>>>>>>> 5515eeed
	if err := db.CheckConnectivity(); err != nil {
		res <- dbtypes.SyncResult{
			Height: -1,
			Error:  fmt.Errorf("CheckConnectivity failed: %v", err),
		}
		return
	}
	// Set the first height at which the smart client should wait for the block.
	if !(blockGetter == nil || blockGetter.(*rpcutils.BlockGate) == nil) {
		// Set the first block notification to come on the waitChan to
		// fetchToHeight, which as described above should be set as the first
		// block to be processed (and relayed to this BlockGetter) by the
		// auxiliary DB sync function. e.g. (*ChainDB).SyncChainDB.
		log.Debugf("Setting block gate height to %d", fetchToHeight)
		db.initWaitChan(blockGetter.WaitForHeight(fetchToHeight))
	}
<<<<<<< HEAD

=======
	// Begin sync in a goroutine, and return the result when done on the
	// provided channel.
>>>>>>> 5515eeed
	go func() {
		height, err := db.resyncDB(quit, blockGetter, fetchToHeight, updateExplorer, barLoad)
		res <- dbtypes.SyncResult{
			Height: height,
			Error:  err,
		}
	}()
}

// SyncDB is like SyncDBAsync, except it uses synchronous execution (the call to
// resyncDB is a blocking call).
func (db *wiredDB) SyncDB(wg *sync.WaitGroup, quit chan struct{},
	blockGetter rpcutils.BlockGetter, fetchToHeight int64) (int64, error) {
	// Ensure the db is working.
	defer wg.Done()
	if err := db.CheckConnectivity(); err != nil {
		return -1, fmt.Errorf("CheckConnectivity failed: %v", err)
	}

	// Set the first height at which the smart client should wait for the block.
	if !(blockGetter == nil || blockGetter.(*rpcutils.BlockGate) == nil) {
		log.Debugf("Setting block gate height to %d", fetchToHeight)
		db.initWaitChan(blockGetter.WaitForHeight(fetchToHeight))
	}
	return db.resyncDB(quit, blockGetter, fetchToHeight, nil, nil)
}

func (db *wiredDB) GetStakeDB() *stakedb.StakeDatabase {
	return db.sDB
}

func (db *wiredDB) GetHeight() int {
	return int(db.GetBestBlockHeight())
}

func (db *wiredDB) GetBestBlockHash() (string, error) {
	hash := db.DBDataSaver.GetBestBlockHash()
	var err error
	if len(hash) == 0 {
		err = fmt.Errorf("unable to get best block hash")
	}
	return hash, err
}

func (db *wiredDB) GetChainParams() *chaincfg.Params {
	return db.params
}
func (db *wiredDB) GetBlockHash(idx int64) (string, error) {
	hash, err := db.RetrieveBlockHash(idx)
	if err != nil {
		if err != sql.ErrNoRows {
			log.Errorf("Unable to get block hash for block number %d: %v", idx, err)
		}
		return "", err
	}
	return hash, nil
}

func (db *wiredDB) GetBlockHeight(hash string) (int64, error) {
	height, err := db.RetrieveBlockHeight(hash)
	if err != nil {
		if err != sql.ErrNoRows {
			log.Errorf("Unable to get block height for hash %s: %v", hash, err)
		}
		return -1, err
	}
	return height, nil
}

func (db *wiredDB) GetHeader(idx int) *dcrjson.GetBlockHeaderVerboseResult {
	return rpcutils.GetBlockHeaderVerbose(db.client, int64(idx))
}

func (db *wiredDB) GetBlockVerbose(idx int, verboseTx bool) *dcrjson.GetBlockVerboseResult {
	return rpcutils.GetBlockVerbose(db.client, int64(idx), verboseTx)
}

func (db *wiredDB) GetBlockVerboseByHash(hash string, verboseTx bool) *dcrjson.GetBlockVerboseResult {
	return rpcutils.GetBlockVerboseByHash(db.client, hash, verboseTx)
}

func (db *wiredDB) CoinSupply() (supply *apitypes.CoinSupply) {
	coinSupply, err := db.client.GetCoinSupply()
	if err != nil {
		log.Errorf("RPC failure (GetCoinSupply): %v", err)
		return
	}

	hash, height, err := db.client.GetBestBlock()
	if err != nil {
		log.Errorf("RPC failure (GetBestBlock): %v", err)
		return
	}

	return &apitypes.CoinSupply{
		Height:   height,
		Hash:     hash.String(),
		Mined:    int64(coinSupply),
		Ultimate: txhelpers.UltimateSubsidy(db.params),
	}
}

func (db *wiredDB) BlockSubsidy(height int64, voters uint16) *dcrjson.GetBlockSubsidyResult {
	blockSubsidy, err := db.client.GetBlockSubsidy(height, voters)
	if err != nil {
		return nil
	}
	return blockSubsidy
}

func (db *wiredDB) GetTransactionsForBlock(idx int64) *apitypes.BlockTransactions {
	blockVerbose := rpcutils.GetBlockVerbose(db.client, idx, false)

	return makeBlockTransactions(blockVerbose)
}

func (db *wiredDB) GetTransactionsForBlockByHash(hash string) *apitypes.BlockTransactions {
	blockVerbose := rpcutils.GetBlockVerboseByHash(db.client, hash, false)

	return makeBlockTransactions(blockVerbose)
}

func makeBlockTransactions(blockVerbose *dcrjson.GetBlockVerboseResult) *apitypes.BlockTransactions {
	blockTransactions := new(apitypes.BlockTransactions)

	blockTransactions.Tx = make([]string, len(blockVerbose.Tx))
	copy(blockTransactions.Tx, blockVerbose.Tx)

	blockTransactions.STx = make([]string, len(blockVerbose.STx))
	copy(blockTransactions.STx, blockVerbose.STx)

	return blockTransactions
}

func (db *wiredDB) GetAllTxIn(txid string) []*apitypes.TxIn {

	txhash, err := chainhash.NewHashFromStr(txid)
	if err != nil {
		log.Errorf("Invalid transaction hash %s", txid)
		return nil
	}

	tx, err := db.client.GetRawTransaction(txhash)
	if err != nil {
		log.Errorf("Unknown transaction %s", txid)
		return nil
	}

	allTxIn0 := tx.MsgTx().TxIn
	allTxIn := make([]*apitypes.TxIn, len(allTxIn0))
	for i := range allTxIn {
		txIn := &apitypes.TxIn{
			PreviousOutPoint: apitypes.OutPoint{
				Hash:  allTxIn0[i].PreviousOutPoint.Hash.String(),
				Index: allTxIn0[i].PreviousOutPoint.Index,
				Tree:  allTxIn0[i].PreviousOutPoint.Tree,
			},
			Sequence:        allTxIn0[i].Sequence,
			ValueIn:         dcrutil.Amount(allTxIn0[i].ValueIn).ToCoin(),
			BlockHeight:     allTxIn0[i].BlockHeight,
			BlockIndex:      allTxIn0[i].BlockIndex,
			SignatureScript: hex.EncodeToString(allTxIn0[i].SignatureScript),
		}
		allTxIn[i] = txIn
	}

	return allTxIn
}

func (db *wiredDB) GetAllTxOut(txid string) []*apitypes.TxOut {

	txhash, err := chainhash.NewHashFromStr(txid)
	if err != nil {
		log.Infof("Invalid transaction hash %s", txid)
		return nil
	}

	tx, err := db.client.GetRawTransaction(txhash)
	if err != nil {
		log.Warnf("Unknown transaction %s", txid)
		return nil
	}

	allTxOut0 := tx.MsgTx().TxOut
	allTxOut := make([]*apitypes.TxOut, len(allTxOut0))
	for i := range allTxOut {
		var addresses []string
		_, txAddrs, _, err := txscript.ExtractPkScriptAddrs(
			allTxOut0[i].Version, allTxOut0[i].PkScript, db.params)
		if err != nil {
			log.Warnf("Unable to extract addresses from PkScript: %v", err)
		} else {
			addresses = make([]string, 0, len(txAddrs))
			for i := range txAddrs {
				addresses = append(addresses, txAddrs[i].String())
			}
		}

		txOut := &apitypes.TxOut{
			Value:     dcrutil.Amount(allTxOut0[i].Value).ToCoin(),
			Version:   allTxOut0[i].Version,
			PkScript:  hex.EncodeToString(allTxOut0[i].PkScript),
			Addresses: addresses,
		}

		allTxOut[i] = txOut
	}

	return allTxOut
}

// GetRawTransactionWithPrevOutAddresses looks up the previous outpoints for a
// transaction and extracts a slice of addresses encoded by the pkScript for
// each previous outpoint consumed by the transaction.
func (db *wiredDB) GetRawTransactionWithPrevOutAddresses(txid string) (*apitypes.Tx, [][]string) {
	tx, _ := db.getRawTransaction(txid)
	if tx == nil {
		return nil, nil
	}

	prevOutAddresses := make([][]string, len(tx.Vin))

	for i := range tx.Vin {
		vin := &tx.Vin[i]
		// Skip inspecting previous outpoint for coinbase transaction, and
		// vin[0] of stakebase transcation.
		if vin.IsCoinBase() || (vin.IsStakeBase() && i == 0) {
			continue
		}
		var err error
		prevOutAddresses[i], err = txhelpers.OutPointAddressesFromString(
			vin.Txid, vin.Vout, vin.Tree, db.client, db.params)
		if err != nil {
			log.Warnf("failed to get outpoint address from txid: %v", err)
		}
	}

	return tx, prevOutAddresses
}

func (db *wiredDB) GetRawTransaction(txid string) *apitypes.Tx {
	tx, _ := db.getRawTransaction(txid)
	return tx
}

func (db *wiredDB) GetTransactionHex(txid string) string {
	_, hex := db.getRawTransaction(txid)
	return hex
}

func (db *wiredDB) DecodeRawTransaction(txhex string) (*dcrjson.TxRawResult, error) {
	bytes, err := hex.DecodeString(txhex)
	if err != nil {
		log.Errorf("DecodeRawTransaction failed: %v", err)
		return nil, err
	}
	tx, err := db.client.DecodeRawTransaction(bytes)
	if err != nil {
		log.Errorf("DecodeRawTransaction failed: %v", err)
		return nil, err
	}
	return tx, nil
}

func (db *wiredDB) SendRawTransaction(txhex string) (string, error) {
	msg, err := txhelpers.MsgTxFromHex(txhex)
	if err != nil {
		log.Errorf("SendRawTransaction failed: could not decode tx")
		return "", err
	}
	hash, err := db.client.SendRawTransaction(msg, true)
	if err != nil {
		log.Errorf("SendRawTransaction failed: %v", err)
		return "", err
	}
	return hash.String(), err
}

func (db *wiredDB) GetTrimmedTransaction(txid string) *apitypes.TrimmedTx {
	tx, _ := db.getRawTransaction(txid)
	if tx == nil {
		return nil
	}
	return &apitypes.TrimmedTx{
		TxID:     tx.TxID,
		Version:  tx.Version,
		Locktime: tx.Locktime,
		Expiry:   tx.Expiry,
		Vin:      tx.Vin,
		Vout:     tx.Vout,
	}
}

func (db *wiredDB) getRawTransaction(txid string) (*apitypes.Tx, string) {
	tx := new(apitypes.Tx)

	txhash, err := chainhash.NewHashFromStr(txid)
	if err != nil {
		log.Errorf("Invalid transaction hash %s", txid)
		return nil, ""
	}

	txraw, err := db.client.GetRawTransactionVerbose(txhash)
	if err != nil {
		log.Errorf("GetRawTransactionVerbose failed for %v: %v", txhash, err)
		return nil, ""
	}

	// TxShort
	tx.TxID = txraw.Txid
	tx.Size = int32(len(txraw.Hex) / 2)
	tx.Version = txraw.Version
	tx.Locktime = txraw.LockTime
	tx.Expiry = txraw.Expiry
	tx.Vin = make([]dcrjson.Vin, len(txraw.Vin))
	copy(tx.Vin, txraw.Vin)
	tx.Vout = make([]apitypes.Vout, len(txraw.Vout))
	for i := range txraw.Vout {
		tx.Vout[i].Value = txraw.Vout[i].Value
		tx.Vout[i].N = txraw.Vout[i].N
		tx.Vout[i].Version = txraw.Vout[i].Version
		spk := &tx.Vout[i].ScriptPubKeyDecoded
		spkRaw := &txraw.Vout[i].ScriptPubKey
		spk.Asm = spkRaw.Asm
		spk.ReqSigs = spkRaw.ReqSigs
		spk.Type = spkRaw.Type
		spk.Addresses = make([]string, len(spkRaw.Addresses))
		for j := range spkRaw.Addresses {
			spk.Addresses[j] = spkRaw.Addresses[j]
		}
		if spkRaw.CommitAmt != nil {
			spk.CommitAmt = new(float64)
			*spk.CommitAmt = *spkRaw.CommitAmt
		}
	}

	tx.Confirmations = txraw.Confirmations

	// BlockID
	tx.Block = new(apitypes.BlockID)
	tx.Block.BlockHash = txraw.BlockHash
	tx.Block.BlockHeight = txraw.BlockHeight
	tx.Block.BlockIndex = txraw.BlockIndex
	tx.Block.Time = txraw.Time
	tx.Block.BlockTime = txraw.Blocktime

	return tx, txraw.Hex
}

// GetVoteVersionInfo requests stake version info from the dcrd RPC server
func (db *wiredDB) GetVoteVersionInfo(ver uint32) (*dcrjson.GetVoteInfoResult, error) {
	return db.client.GetVoteInfo(ver)
}

// GetStakeVersions requests the output of the getstakeversions RPC, which gets
// stake version information and individual vote version information starting at the
// given block and for count-1 blocks prior.
func (db *wiredDB) GetStakeVersions(txHash string, count int32) (*dcrjson.GetStakeVersionsResult, error) {
	return db.client.GetStakeVersions(txHash, count)
}

// GetStakeVersionsLatest requests the output of the getstakeversions RPC for
// just the current best block.
func (db *wiredDB) GetStakeVersionsLatest() (*dcrjson.StakeVersions, error) {
	txHash, err := db.GetBestBlockHash()
	if err != nil {
		return nil, err
	}
	stkVers, err := db.GetStakeVersions(txHash, 1)
	if err != nil || stkVers == nil || len(stkVers.StakeVersions) == 0 {
		return nil, err
	}
	stkVer := stkVers.StakeVersions[0]
	return &stkVer, nil
}

// GetVoteInfo attempts to decode the vote bits of a SSGen transaction. If the
// transaction is not a valid SSGen, the VoteInfo output will be nil. Depending
// on the stake version with which dcrdata is compiled with (chaincfg.Params),
// the Choices field of VoteInfo may be a nil slice even if the votebits were
// set for a previously-valid agenda.
func (db *wiredDB) GetVoteInfo(txid string) (*apitypes.VoteInfo, error) {
	txhash, err := chainhash.NewHashFromStr(txid)
	if err != nil {
		log.Errorf("Invalid transaction hash %s", txid)
		return nil, nil
	}

	tx, err := db.client.GetRawTransaction(txhash)
	if err != nil {
		log.Errorf("GetRawTransaction failed for: %v", txhash)
		return nil, nil
	}

	validation, version, bits, choices, err := txhelpers.SSGenVoteChoices(tx.MsgTx(), db.params)
	if err != nil {
		return nil, err
	}
	vinfo := &apitypes.VoteInfo{
		Validation: apitypes.BlockValidation{
			Hash:     validation.Hash.String(),
			Height:   validation.Height,
			Validity: validation.Validity,
		},
		Version: version,
		Bits:    bits,
		Choices: choices,
	}
	return vinfo, nil
}

func (db *wiredDB) GetStakeDiffEstimates() *apitypes.StakeDiff {
	sd := rpcutils.GetStakeDiffEstimates(db.client)

	height := db.MPC.GetHeight()
	winSize := uint32(db.params.StakeDiffWindowSize)
	sd.IdxBlockInWindow = int(height%winSize) + 1
	sd.PriceWindowNum = int(height / winSize)

	return sd
}

func (db *wiredDB) GetFeeInfo(idx int) *dcrjson.FeeInfoBlock {
	stakeInfo, err := db.RetrieveStakeInfoExtended(int64(idx))
	if err != nil {
		log.Errorf("Unable to retrieve stake info: %v", err)
		return nil
	}

	return &stakeInfo.Feeinfo
}

func (db *wiredDB) GetStakeInfoExtended(idx int) *apitypes.StakeInfoExtended {
	stakeInfo, err := db.RetrieveStakeInfoExtended(int64(idx))
	if err != nil {
		log.Errorf("Unable to retrieve stake info: %v", err)
		return nil
	}

	return stakeInfo
}

func (db *wiredDB) GetSummary(idx int) *apitypes.BlockDataBasic {
	blockSummary, err := db.RetrieveBlockSummary(int64(idx))
	if err != nil {
		log.Errorf("Unable to retrieve block summary: %v", err)
		return nil
	}

	return blockSummary
}

func (db *wiredDB) GetSummaryByHash(hash string) *apitypes.BlockDataBasic {
	blockSummary, err := db.RetrieveBlockSummaryByHash(hash)
	if err != nil {
		log.Errorf("Unable to retrieve block summary: %v", err)
		return nil
	}

	return blockSummary
}

// GetBestBlockSummary retrieves data for the best block in the DB. If there are
// no blocks in the table (yet), a nil pointer is returned.
func (db *wiredDB) GetBestBlockSummary() *apitypes.BlockDataBasic {
	// Attempt to retrieve height of best block in DB.
	dbBlkHeight, err := db.GetBlockSummaryHeight()
	if err != nil {
		log.Errorf("GetBlockSummaryHeight failed: %v", err)
		return nil
	}

	// Empty table is not an error.
	if dbBlkHeight == -1 {
		return nil
	}

	// Retrieve the block data.
	blockSummary, err := db.RetrieveBlockSummary(dbBlkHeight)
	if err != nil {
		log.Errorf("Unable to retrieve block %d summary: %v", dbBlkHeight, err)
		return nil
	}

	return blockSummary
}

func (db *wiredDB) GetBlockSize(idx int) (int32, error) {
	blockSizes, err := db.RetrieveBlockSizeRange(int64(idx), int64(idx))
	if err != nil {
		log.Errorf("Unable to retrieve block %d size: %v", idx, err)
		return -1, err
	}
	if len(blockSizes) == 0 {
		log.Errorf("Unable to retrieve block %d size: %v", idx, err)
		return -1, fmt.Errorf("empty block size slice")
	}
	return blockSizes[0], nil
}

func (db *wiredDB) GetBlockSizeRange(idx0, idx1 int) ([]int32, error) {
	blockSizes, err := db.RetrieveBlockSizeRange(int64(idx0), int64(idx1))
	if err != nil {
		log.Errorf("Unable to retrieve block size range: %v", err)
		return nil, err
	}
	return blockSizes, nil
}

func (db *wiredDB) GetPool(idx int64) ([]string, error) {
	hs, err := db.sDB.PoolDB.Pool(idx)
	if err != nil {
		log.Errorf("Unable to get ticket pool from stakedb: %v", err)
		return nil, err
	}
	hss := make([]string, 0, len(hs))
	for i := range hs {
		hss = append(hss, hs[i].String())
	}
	return hss, nil
}

func (db *wiredDB) GetPoolByHash(hash string) ([]string, error) {
	idx, err := db.GetBlockHeight(hash)
	if err != nil {
		log.Errorf("Unable to retrieve block height for hash %s: %v", hash, err)
		return nil, err
	}
	hs, err := db.sDB.PoolDB.Pool(idx)
	if err != nil {
		log.Errorf("Unable to get ticket pool from stakedb: %v", err)
		return nil, err
	}
	hss := make([]string, 0, len(hs))
	for i := range hs {
		hss = append(hss, hs[i].String())
	}
	return hss, nil
}

// GetBlockSummaryTimeRange returns the blocks created within a specified time
// range min, max time
func (db *wiredDB) GetBlockSummaryTimeRange(min, max int64, limit int) []apitypes.BlockDataBasic {
	blockSummary, err := db.RetrieveBlockSummaryByTimeRange(min, max, limit)
	if err != nil {
		log.Errorf("Unable to retrieve block summary using time %d: %v", min, err)
	}
	return blockSummary
}

func (db *wiredDB) GetPoolInfo(idx int) *apitypes.TicketPoolInfo {
	ticketPoolInfo, err := db.RetrievePoolInfo(int64(idx))
	if err != nil {
		log.Errorf("Unable to retrieve ticket pool info: %v", err)
		return nil
	}
	return ticketPoolInfo
}

func (db *wiredDB) GetPoolInfoByHash(hash string) *apitypes.TicketPoolInfo {
	ticketPoolInfo, err := db.RetrievePoolInfoByHash(hash)
	if err != nil {
		log.Errorf("Unable to retrieve ticket pool info: %v", err)
		return nil
	}
	return ticketPoolInfo
}

func (db *wiredDB) GetPoolInfoRange(idx0, idx1 int) []apitypes.TicketPoolInfo {
	ticketPoolInfos, _, err := db.RetrievePoolInfoRange(int64(idx0), int64(idx1))
	if err != nil {
		log.Errorf("Unable to retrieve ticket pool info range: %v", err)
		return nil
	}
	return ticketPoolInfos
}

func (db *wiredDB) GetPoolValAndSizeRange(idx0, idx1 int) ([]float64, []float64) {
	poolvals, poolsizes, err := db.RetrievePoolValAndSizeRange(int64(idx0), int64(idx1))
	if err != nil {
		log.Errorf("Unable to retrieve ticket value and size range: %v", err)
		return nil, nil
	}
	return poolvals, poolsizes
}

// GetSqliteChartsData fetches the charts data from the sqlite db.
func (db *wiredDB) GetSqliteChartsData() (map[string]*dbtypes.ChartsData, error) {
	poolData, err := db.RetrieveAllPoolValAndSize()
	if err != nil {
		return nil, err
	}

	feeData, err := db.RetrieveBlockFeeInfo()
	if err != nil {
		return nil, err
	}

	var data = map[string]*dbtypes.ChartsData{
		"ticket-pool-size":  {Time: poolData.Time, SizeF: poolData.SizeF},
		"ticket-pool-value": {Time: poolData.Time, ValueF: poolData.ValueF},
		"fee-per-block":     feeData,
	}

	return data, nil
}

func (db *wiredDB) GetSDiff(idx int) float64 {
	sdiff, err := db.RetrieveSDiff(int64(idx))
	if err != nil {
		log.Errorf("Unable to retrieve stake difficulty: %v", err)
		return -1
	}
	return sdiff
}

// RetreiveDifficulty fetches the difficulty value in the last 24hrs or
// immediately after 24hrs.
func (db *wiredDB) RetreiveDifficulty(timestamp int64) float64 {
	sdiff, err := db.RetrieveDiff(timestamp)
	if err != nil {
		log.Errorf("Unable to retrieve difficulty: %v", err)
		return -1
	}
	return sdiff
}

func (db *wiredDB) GetSDiffRange(idx0, idx1 int) []float64 {
	sdiffs, err := db.RetrieveSDiffRange(int64(idx0), int64(idx1))
	if err != nil {
		log.Errorf("Unable to retrieve stake difficulty range: %v", err)
		return nil
	}
	return sdiffs
}

func (db *wiredDB) GetMempoolSSTxSummary() *apitypes.MempoolTicketFeeInfo {
	_, feeInfo := db.MPC.GetFeeInfoExtra()
	return feeInfo
}

func (db *wiredDB) GetMempoolSSTxFeeRates(N int) *apitypes.MempoolTicketFees {
	height, timestamp, totalFees, fees := db.MPC.GetFeeRates(N)
	mpTicketFees := apitypes.MempoolTicketFees{
		Height:   height,
		Time:     timestamp,
		Length:   uint32(len(fees)),
		Total:    uint32(totalFees),
		FeeRates: fees,
	}
	return &mpTicketFees
}

func (db *wiredDB) GetMempoolSSTxDetails(N int) *apitypes.MempoolTicketDetails {
	height, timestamp, totalSSTx, details := db.MPC.GetTicketsDetails(N)
	mpTicketDetails := apitypes.MempoolTicketDetails{
		Height:  height,
		Time:    timestamp,
		Length:  uint32(len(details)),
		Total:   uint32(totalSSTx),
		Tickets: []*apitypes.TicketDetails(details),
	}
	return &mpTicketDetails
}

// GetAddressTransactionsWithSkip returns an apitypes.Address Object with at most the
// last count transactions the address was in
func (db *wiredDB) GetAddressTransactionsWithSkip(addr string, count, skip int) *apitypes.Address {
	address, err := dcrutil.DecodeAddress(addr)
	if err != nil {
		log.Infof("Invalid address %s: %v", addr, err)
		return nil
	}
	txs, err := db.client.SearchRawTransactionsVerbose(address, skip, count, false, true, nil)
	if err != nil && err.Error() == "-32603: No Txns available" {
		log.Debugf("GetAddressTransactionsWithSkip: No transactions found for address %s: %v", addr, err)
		return &apitypes.Address{
			Address:      addr,
			Transactions: make([]*apitypes.AddressTxShort, 0), // not nil for JSON formatting
		}
	}
	if err != nil {
		log.Errorf("GetAddressTransactionsWithSkip failed for address %s: %v", addr, err)
		return nil
	}
	tx := make([]*apitypes.AddressTxShort, 0, len(txs))
	for i := range txs {
		tx = append(tx, &apitypes.AddressTxShort{
			TxID:          txs[i].Txid,
			Time:          txs[i].Time,
			Value:         txhelpers.TotalVout(txs[i].Vout).ToCoin(),
			Confirmations: int64(txs[i].Confirmations),
			Size:          int32(len(txs[i].Hex) / 2),
		})
	}
	return &apitypes.Address{
		Address:      addr,
		Transactions: tx,
	}

}

// GetAddressTransactions returns an apitypes.Address Object with at most the
// last count transactions the address was in
func (db *wiredDB) GetAddressTransactions(addr string, count int) *apitypes.Address {
	return db.GetAddressTransactionsWithSkip(addr, count, 0)
}

// GetAddressTransactionsRaw returns an array of apitypes.AddressTxRaw objects
// representing the raw result of SearchRawTransactionsverbose
func (db *wiredDB) GetAddressTransactionsRaw(addr string, count int) []*apitypes.AddressTxRaw {
	return db.GetAddressTransactionsRawWithSkip(addr, count, 0)
}

// GetAddressTransactionsRawWithSkip returns an array of apitypes.AddressTxRaw objects
// representing the raw result of SearchRawTransactionsverbose
func (db *wiredDB) GetAddressTransactionsRawWithSkip(addr string, count int, skip int) []*apitypes.AddressTxRaw {
	address, err := dcrutil.DecodeAddress(addr)
	if err != nil {
		log.Infof("Invalid address %s: %v", addr, err)
		return nil
	}
	txs, err := db.client.SearchRawTransactionsVerbose(address, skip, count, true, true, nil)
	if err != nil {
		log.Warnf("GetAddressTransactionsRaw failed for address %s: %v", addr, err)
		return nil
	}
	txarray := make([]*apitypes.AddressTxRaw, 0, len(txs))
	for i := range txs {
		tx := new(apitypes.AddressTxRaw)
		tx.Size = int32(len(txs[i].Hex) / 2)
		tx.TxID = txs[i].Txid
		tx.Version = txs[i].Version
		tx.Locktime = txs[i].LockTime
		tx.Vin = make([]dcrjson.VinPrevOut, len(txs[i].Vin))
		copy(tx.Vin, txs[i].Vin)
		tx.Confirmations = int64(txs[i].Confirmations)
		tx.BlockHash = txs[i].BlockHash
		tx.Blocktime = txs[i].Blocktime
		tx.Time = txs[i].Time
		tx.Vout = make([]apitypes.Vout, len(txs[i].Vout))
		for j := range txs[i].Vout {
			tx.Vout[j].Value = txs[i].Vout[j].Value
			tx.Vout[j].N = txs[i].Vout[j].N
			tx.Vout[j].Version = txs[i].Vout[j].Version
			spk := &tx.Vout[j].ScriptPubKeyDecoded
			spkRaw := &txs[i].Vout[j].ScriptPubKey
			spk.Asm = spkRaw.Asm
			spk.ReqSigs = spkRaw.ReqSigs
			spk.Type = spkRaw.Type
			spk.Addresses = make([]string, len(spkRaw.Addresses))
			for k := range spkRaw.Addresses {
				spk.Addresses[k] = spkRaw.Addresses[k]
			}
			if spkRaw.CommitAmt != nil {
				spk.CommitAmt = new(float64)
				*spk.CommitAmt = *spkRaw.CommitAmt
			}
		}
		txarray = append(txarray, tx)
	}

	return txarray
}

func makeExplorerBlockBasic(data *dcrjson.GetBlockVerboseResult) *explorer.BlockBasic {
	block := &explorer.BlockBasic{
		Height:         data.Height,
		Hash:           data.Hash,
		Size:           data.Size,
		Valid:          true, // we do not know this, TODO with DB v2
		MainChain:      true,
		Voters:         data.Voters,
		Transactions:   len(data.RawTx),
		FreshStake:     data.FreshStake,
		BlockTime:      data.Time,
		FormattedBytes: humanize.Bytes(uint64(data.Size)),
		FormattedTime:  time.Unix(data.Time, 0).Format("2006-01-02 15:04:05"),
	}

	// Count the number of revocations
	for i := range data.RawSTx {
		msgTx, err := txhelpers.MsgTxFromHex(data.RawSTx[i].Hex)
		if err != nil {
			log.Errorf("Unknown transaction %s", data.RawSTx[i].Txid)
			continue
		}
		if stake.IsSSRtx(msgTx) {
			block.Revocations++
		}
	}
	return block
}

func makeExplorerTxBasic(data dcrjson.TxRawResult, msgTx *wire.MsgTx, params *chaincfg.Params) *explorer.TxBasic {
	tx := new(explorer.TxBasic)
	tx.TxID = data.Txid
	tx.FormattedSize = humanize.Bytes(uint64(len(data.Hex) / 2))
	tx.Total = txhelpers.TotalVout(data.Vout).ToCoin()
	tx.Fee, tx.FeeRate = txhelpers.TxFeeRate(msgTx)
	for _, i := range data.Vin {
		if i.IsCoinBase() {
			tx.Coinbase = true
		}
	}
	if stake.IsSSGen(msgTx) {
		validation, version, bits, choices, err := txhelpers.SSGenVoteChoices(msgTx, params)
		if err != nil {
			log.Debugf("Cannot get vote choices for %s", tx.TxID)
			return tx
		}
		tx.VoteInfo = &explorer.VoteInfo{
			Validation: explorer.BlockValidation{
				Hash:     validation.Hash.String(),
				Height:   validation.Height,
				Validity: validation.Validity,
			},
			Version: version,
			Bits:    bits,
			Choices: choices,
		}
	}
	return tx
}

func makeExplorerAddressTx(data *dcrjson.SearchRawTransactionsResult, address string) *explorer.AddressTx {
	tx := new(explorer.AddressTx)
	tx.TxID = data.Txid
	tx.FormattedSize = humanize.Bytes(uint64(len(data.Hex) / 2))
	tx.Total = txhelpers.TotalVout(data.Vout).ToCoin()
	tx.Time = data.Time
	t := time.Unix(tx.Time, 0)
	tx.FormattedTime = t.Format("2006-01-02 15:04:05")
	tx.Confirmations = data.Confirmations

	for i := range data.Vin {
		if data.Vin[i].PrevOut != nil && len(data.Vin[i].PrevOut.Addresses) > 0 {
			if data.Vin[i].PrevOut.Addresses[0] == address {
				tx.SentTotal += *data.Vin[i].AmountIn
			}
		}
	}
	for i := range data.Vout {
		if len(data.Vout[i].ScriptPubKey.Addresses) != 0 {
			if data.Vout[i].ScriptPubKey.Addresses[0] == address {
				tx.ReceivedTotal += data.Vout[i].Value
			}
		}
	}
	return tx
}

func (db *wiredDB) GetExplorerBlocks(start int, end int) []*explorer.BlockBasic {
	if start < end {
		return nil
	}
	summaries := make([]*explorer.BlockBasic, 0, start-end)
	for i := start; i > end; i-- {
		data := db.GetBlockVerbose(i, true)
		block := new(explorer.BlockBasic)
		if data != nil {
			block = makeExplorerBlockBasic(data)
		}
		summaries = append(summaries, block)
	}
	return summaries
}

func (db *wiredDB) GetExplorerFullBlocks(start int, end int) []*explorer.BlockInfo {
	if start < end {
		return nil
	}
	summaries := make([]*explorer.BlockInfo, 0, start-end)
	for i := start; i > end; i-- {
		data := db.GetBlockVerbose(i, true)
		block := new(explorer.BlockInfo)
		if data != nil {
			block = db.GetExplorerBlock(data.Hash)
		}
		summaries = append(summaries, block)
	}
	return summaries
}

func (db *wiredDB) GetExplorerBlock(hash string) *explorer.BlockInfo {
	data := db.GetBlockVerboseByHash(hash, true)
	if data == nil {
		log.Error("Unable to get block for block hash " + hash)
		return nil
	}

	b := makeExplorerBlockBasic(data)

	// Explorer Block Info
	block := &explorer.BlockInfo{
		BlockBasic:            b,
		Version:               data.Version,
		Confirmations:         data.Confirmations,
		StakeRoot:             data.StakeRoot,
		MerkleRoot:            data.MerkleRoot,
		Nonce:                 data.Nonce,
		VoteBits:              data.VoteBits,
		FinalState:            data.FinalState,
		PoolSize:              data.PoolSize,
		Bits:                  data.Bits,
		SBits:                 data.SBits,
		Difficulty:            data.Difficulty,
		ExtraData:             data.ExtraData,
		StakeVersion:          data.StakeVersion,
		PreviousHash:          data.PreviousHash,
		NextHash:              data.NextHash,
		StakeValidationHeight: db.params.StakeValidationHeight,
		AllTxs:                (uint32(b.Voters) + uint32(b.Transactions) + uint32(b.FreshStake)),
		Subsidy:               db.BlockSubsidy(b.Height, b.Voters),
	}

	votes := make([]*explorer.TxInfo, 0, block.Voters)
	revocations := make([]*explorer.TxInfo, 0, block.Revocations)
	tickets := make([]*explorer.TxInfo, 0, block.FreshStake)

	for _, tx := range data.RawSTx {
		msgTx, err := txhelpers.MsgTxFromHex(tx.Hex)
		if err != nil {
			log.Errorf("Unknown transaction %s: %v", tx.Txid, err)
			return nil
		}
		switch stake.DetermineTxType(msgTx) {
		case stake.TxTypeSSGen:
			stx := db.GetExplorerTx(tx.Txid)
			// Fees for votes should be zero, but if the transaction was created
			// with unmatched inputs/outputs then the remainder becomes a fee.
			// Account for this possibility by calculating the fee for votes as
			// well.
			votes = append(votes, stx)
		case stake.TxTypeSStx:
			stx := db.GetExplorerTx(tx.Txid)
			tickets = append(tickets, stx)
		case stake.TxTypeSSRtx:
			stx := db.GetExplorerTx(tx.Txid)
			revocations = append(revocations, stx)
		}
	}

	txs := make([]*explorer.TxInfo, 0, block.Transactions)
	for _, tx := range data.RawTx {
		exptx := db.GetExplorerTx(tx.Txid)
		for _, vin := range tx.Vin {
			if vin.IsCoinBase() {
				exptx.Fee, exptx.FeeRate = 0.0, 0.0
			}
		}
		txs = append(txs, exptx)
	}
	block.Tx = txs
	block.Votes = votes
	block.Revs = revocations
	block.Tickets = tickets

	sortTx := func(txs []*explorer.TxInfo) {
		sort.Slice(txs, func(i, j int) bool {
			return txs[i].Total > txs[j].Total
		})
	}

	sortTx(block.Tx)
	sortTx(block.Votes)
	sortTx(block.Revs)
	sortTx(block.Tickets)

	getTotalFee := func(txs []*explorer.TxInfo) (total dcrutil.Amount) {
		for _, tx := range txs {
			total += tx.Fee
		}
		return
	}
	getTotalSent := func(txs []*explorer.TxInfo) (total dcrutil.Amount) {
		for _, tx := range txs {
			amt, err := dcrutil.NewAmount(tx.Total)
			if err != nil {
				continue
			}
			total += amt
		}
		return
	}
	block.TotalSent = (getTotalSent(block.Tx) + getTotalSent(block.Revs) +
		getTotalSent(block.Tickets) + getTotalSent(block.Votes)).ToCoin()
	block.MiningFee = (getTotalFee(block.Tx) + getTotalFee(block.Revs) +
		getTotalFee(block.Tickets) + getTotalFee(block.Votes)).ToCoin()

	return block
}

func (db *wiredDB) GetExplorerTx(txid string) *explorer.TxInfo {
	txhash, err := chainhash.NewHashFromStr(txid)
	if err != nil {
		log.Errorf("Invalid transaction hash %s", txid)
		return nil
	}
	txraw, err := db.client.GetRawTransactionVerbose(txhash)
	if err != nil {
		log.Warnf("GetRawTransactionVerbose failed for %v: %v", txhash, err)
		return nil
	}
	msgTx, err := txhelpers.MsgTxFromHex(txraw.Hex)
	if err != nil {
		log.Errorf("Cannot create MsgTx for tx %v: %v", txhash, err)
		return nil
	}
	txBasic := makeExplorerTxBasic(*txraw, msgTx, db.params)
	tx := &explorer.TxInfo{
		TxBasic: txBasic,
	}
	tx.Type = txhelpers.DetermineTxTypeString(msgTx)
	tx.BlockHeight = txraw.BlockHeight
	tx.BlockIndex = txraw.BlockIndex
	tx.BlockHash = txraw.BlockHash
	tx.Confirmations = txraw.Confirmations
	tx.Time = txraw.Time
	t := time.Unix(tx.Time, 0)
	tx.FormattedTime = t.Format("2006-01-02 15:04:05")

	inputs := make([]explorer.Vin, 0, len(txraw.Vin))
	for i, vin := range txraw.Vin {
		var addresses []string
		// ValueIn is a temporary fix until amountIn is correct from dcrd call
		var ValueIn dcrutil.Amount
		if !(vin.IsCoinBase() || (vin.IsStakeBase() && i == 0)) {
			var addrs []string
			addrs, ValueIn, err = txhelpers.OutPointAddresses(&msgTx.TxIn[i].PreviousOutPoint, db.client, db.params)
			if err != nil {
				log.Warnf("Failed to get outpoint address from txid: %v", err)
				continue
			}
			addresses = addrs
		} else {
			ValueIn, _ = dcrutil.NewAmount(vin.AmountIn)
		}
		inputs = append(inputs, explorer.Vin{
			Vin: &dcrjson.Vin{
				Txid:        vin.Txid,
				Coinbase:    vin.Coinbase,
				Stakebase:   vin.Stakebase,
				Vout:        vin.Vout,
				AmountIn:    ValueIn.ToCoin(),
				BlockHeight: vin.BlockHeight,
			},
			Addresses:       addresses,
			FormattedAmount: humanize.Commaf(ValueIn.ToCoin()),
			Index:           uint32(i),
		})
	}
	tx.Vin = inputs
	if tx.Vin[0].IsCoinBase() {
		tx.Type = "Coinbase"
	}
	if tx.Type == "Coinbase" {
		if tx.Confirmations < int64(db.params.CoinbaseMaturity) {
			tx.Mature = "False"
		} else {
			tx.Mature = "True"
		}
		tx.Maturity = int64(db.params.CoinbaseMaturity)

	}
	if tx.IsVote() || tx.IsTicket() {
		if tx.Confirmations > 0 && db.GetBestBlockHeight() >=
			(int64(db.params.TicketMaturity)+tx.BlockHeight) {
			tx.Mature = "True"
		} else {
			tx.Mature = "False"
			tx.TicketInfo.TicketMaturity = int64(db.params.TicketMaturity)
		}
	}
	if tx.IsVote() {
		if tx.Confirmations < int64(db.params.CoinbaseMaturity) {
			tx.VoteFundsLocked = "True"
		} else {
			tx.VoteFundsLocked = "False"
		}
		tx.Maturity = int64(db.params.CoinbaseMaturity) + 1 // Add one to reflect < instead of <=
	}
	CoinbaseMaturityInHours := (db.params.TargetTimePerBlock.Hours() * float64(db.params.CoinbaseMaturity))
	tx.MaturityTimeTill = ((float64(db.params.CoinbaseMaturity) -
		float64(tx.Confirmations)) / float64(db.params.CoinbaseMaturity)) * CoinbaseMaturityInHours

	outputs := make([]explorer.Vout, 0, len(txraw.Vout))
	for i, vout := range txraw.Vout {
		txout, err := db.client.GetTxOut(txhash, uint32(i), true)
		if err != nil {
			log.Warnf("Failed to determine if tx out is spent for output %d of tx %s", i, txid)
		}
		var opReturn string
		if strings.Contains(vout.ScriptPubKey.Asm, "OP_RETURN") {
			opReturn = vout.ScriptPubKey.Asm
		}
		outputs = append(outputs, explorer.Vout{
			Addresses:       vout.ScriptPubKey.Addresses,
			Amount:          vout.Value,
			FormattedAmount: humanize.Commaf(vout.Value),
			OP_RETURN:       opReturn,
			Type:            vout.ScriptPubKey.Type,
			Spent:           txout == nil,
			Index:           vout.N,
		})
	}
	tx.Vout = outputs

	// Initialize the spending transaction slice for safety
	tx.SpendingTxns = make([]explorer.TxInID, len(outputs))

	return tx
}

func (db *wiredDB) GetExplorerAddress(address string, count, offset int64) *explorer.AddressInfo {
	addr, err := dcrutil.DecodeAddress(address)
	if err != nil {
		log.Infof("Invalid address %s: %v", address, err)
		return nil
	}

	{
		// Short circuit the transaction and balance queries if the provided address
		// is the zero pubkey hash address commonly used for zero value
		// sstxchange-tagged outputs.
		isDummyAddress := IsZeroHashP2PHKAddress(address, db.params)
		if isDummyAddress {
			return &explorer.AddressInfo{
				Address:         address,
				Balance:         new(explorer.AddressBalance),
				UnconfirmedTxns: new(explorer.AddressTransactions),
				IsDummyAddress:  true,
				Fullmode:        true,
			}
		}
	}

	maxcount := explorer.MaxAddressRows
	txs, err := db.client.SearchRawTransactionsVerbose(addr,
		int(offset), int(maxcount), true, true, nil)
	if err != nil && err.Error() == "-32603: No Txns available" {
		log.Debugf("GetExplorerAddress: No transactions found for address %s: %v", addr, err)

		if !ValidateNetworkAddress(addr, db.params) {
			log.Warnf("Address %s is not valid for this network", address)
			return nil
		}
		return &explorer.AddressInfo{
			Address:    address,
			MaxTxLimit: maxcount,
		}
	} else if err != nil {
		log.Warnf("GetExplorerAddress: SearchRawTransactionsVerbose failed for address %s: %v", addr, err)
		return nil
	}

	addressTxs := make([]*explorer.AddressTx, 0, len(txs))
	for i, tx := range txs {
		if int64(i) == count {
			break
		}
		addressTxs = append(addressTxs, makeExplorerAddressTx(tx, address))
	}

	var numUnconfirmed, numReceiving, numSpending int64
	var totalreceived, totalsent dcrutil.Amount

	for _, tx := range txs {
		if tx.Confirmations == 0 {
			numUnconfirmed++
		}
		for _, y := range tx.Vout {
			if len(y.ScriptPubKey.Addresses) != 0 {
				if address == y.ScriptPubKey.Addresses[0] {
					t, _ := dcrutil.NewAmount(y.Value)
					if t > 0 {
						totalreceived += t
					}
					numReceiving++
				}
			}
		}
		for _, u := range tx.Vin {
			if u.PrevOut != nil && len(u.PrevOut.Addresses) != 0 {
				if address == u.PrevOut.Addresses[0] {
					t, _ := dcrutil.NewAmount(*u.AmountIn)
					if t > 0 {
						totalsent += t
					}
					numSpending++
				}
			}
		}
	}

	numTxns, numberMaxOfTx := count, int64(len(txs))
	if numTxns > numberMaxOfTx {
		numTxns = numberMaxOfTx
	}
	balance := &explorer.AddressBalance{
		Address:      address,
		NumSpent:     numSpending,
		NumUnspent:   numReceiving,
		TotalSpent:   int64(totalsent),
		TotalUnspent: int64(totalreceived - totalsent),
	}
	return &explorer.AddressInfo{
		Address:           address,
		MaxTxLimit:        maxcount,
		Limit:             count,
		Offset:            offset,
		NumUnconfirmed:    numUnconfirmed,
		Transactions:      addressTxs,
		NumTransactions:   numTxns,
		NumFundingTxns:    numReceiving,
		NumSpendingTxns:   numSpending,
		AmountReceived:    totalreceived,
		AmountSent:        totalsent,
		AmountUnspent:     totalreceived - totalsent,
		Balance:           balance,
		KnownTransactions: numberMaxOfTx,
		KnownFundingTxns:  numReceiving,
		KnownSpendingTxns: numSpending,
	}
}

// IsZeroHashP2PHKAddress checks if the given address is the dummy (zero pubkey
// hash) address. See https://github.com/decred/dcrdata/v3/issues/358 for details.
func IsZeroHashP2PHKAddress(checkAddressString string, params *chaincfg.Params) bool {
	zeroed := [20]byte{}
	// expecting DsQxuVRvS4eaJ42dhQEsCXauMWjvopWgrVg address for mainnet
	address, err := dcrutil.NewAddressPubKeyHash(zeroed[:], params, 0)
	if err != nil {
		log.Errorf("Incorrect pub key hash or invalid network params %v", params)
		return false
	}
	zeroAddress := address.String()
	return checkAddressString == zeroAddress
}

func ValidateNetworkAddress(address dcrutil.Address, p *chaincfg.Params) bool {
	return address.IsForNet(p)
}

// CountUnconfirmedTransactions returns the number of unconfirmed transactions
// involving the specified address, given a maximum possible unconfirmed.
func (db *wiredDB) CountUnconfirmedTransactions(address string) (int64, error) {
	_, numUnconfirmed, err := db.UnconfirmedTxnsForAddress(address)
	return numUnconfirmed, err
}

// UnconfirmedTxnsForAddress returns the chainhash.Hash of all transactions in
// mempool that (1) pay to the given address, or (2) spend a previous outpoint
// that paid to the address.
func (db *wiredDB) UnconfirmedTxnsForAddress(address string) (*txhelpers.AddressOutpoints, int64, error) {
	// Mempool transactions
	var numUnconfirmed int64
	mempoolTxns, err := db.client.GetRawMempoolVerbose(dcrjson.GRMAll)
	if err != nil {
		log.Warnf("GetRawMempool failed for address %s: %v", address, err)
		return nil, numUnconfirmed, err
	}

	// Check each transaction for involvement with provided address.
	addressOutpoints := txhelpers.NewAddressOutpoints(address)
	for hash, tx := range mempoolTxns {
		// Transaction details from dcrd
		txhash, err1 := chainhash.NewHashFromStr(hash)
		if err1 != nil {
			log.Errorf("Invalid transaction hash %s", hash)
			return addressOutpoints, 0, err1
		}

		Tx, err1 := db.client.GetRawTransaction(txhash)
		if err1 != nil {
			log.Warnf("Unable to GetRawTransaction(%s): %v", hash, err1)
			err = err1
			continue
		}
		// Scan transaction for inputs/outputs involving the address of interest
		outpoints, prevouts, prevTxns := txhelpers.TxInvolvesAddress(Tx.MsgTx(),
			address, db.client, db.params)
		if len(outpoints) == 0 && len(prevouts) == 0 {
			continue
		}
		// Update previous outpoint txn slice with mempool time
		for f := range prevTxns {
			prevTxns[f].MemPoolTime = tx.Time
		}

		// Add present transaction to previous outpoint txn slice
		numUnconfirmed++
		thisTxUnconfirmed := &txhelpers.TxWithBlockData{
			Tx:          Tx.MsgTx(),
			MemPoolTime: tx.Time,
		}
		prevTxns = append(prevTxns, thisTxUnconfirmed)
		// Merge the I/Os and the transactions into results
		addressOutpoints.Update(prevTxns, outpoints, prevouts)
	}

	return addressOutpoints, numUnconfirmed, err
}

// GetMepool gets all transactions from the mempool for explorer and adds the
// total out for all the txs and vote info for the votes. The returned slice
// will be nil if the GetRawMempoolVerbose RPC fails. A zero-length non-nil
// slice is returned if there are no transactions in mempool.
func (db *wiredDB) GetMempool() []explorer.MempoolTx {
	mempooltxs, err := db.client.GetRawMempoolVerbose(dcrjson.GRMAll)
	if err != nil {
		log.Errorf("GetRawMempoolVerbose failed: %v", err)
		return nil
	}

	txs := make([]explorer.MempoolTx, 0, len(mempooltxs))

	for hash, tx := range mempooltxs {
		rawtx, hex := db.getRawTransaction(hash)
		total := 0.0
		if rawtx == nil {
			continue
		}
		for _, v := range rawtx.Vout {
			total += v.Value
		}
		msgTx, err := txhelpers.MsgTxFromHex(hex)
		if err != nil {
			continue
		}
		var voteInfo *explorer.VoteInfo

		if ok := stake.IsSSGen(msgTx); ok {
			validation, version, bits, choices, err := txhelpers.SSGenVoteChoices(msgTx, db.params)
			if err != nil {
				log.Debugf("Cannot get vote choices for %s", hash)

			} else {
				voteInfo = &explorer.VoteInfo{
					Validation: explorer.BlockValidation{
						Hash:     validation.Hash.String(),
						Height:   validation.Height,
						Validity: validation.Validity,
					},
					Version:     version,
					Bits:        bits,
					Choices:     choices,
					TicketSpent: msgTx.TxIn[1].PreviousOutPoint.Hash.String(),
				}
			}
		}
		txs = append(txs, explorer.MempoolTx{
			Hash:     hash,
			Time:     tx.Time,
			Size:     tx.Size,
			TotalOut: total,
			Type:     txhelpers.DetermineTxTypeString(msgTx),
			VoteInfo: voteInfo,
		})
	}

	return txs
}

// TxHeight gives the block height of the transaction id specified
func (db *wiredDB) TxHeight(txid string) (height int64) {
	txhash, err := chainhash.NewHashFromStr(txid)
	if err != nil {
		log.Errorf("Invalid transaction hash %s", txid)
		return 0
	}
	txraw, err := db.client.GetRawTransactionVerbose(txhash)
	if err != nil {
		log.Errorf("GetRawTransactionVerbose failed for: %v", txhash)
		return 0
	}
	height = txraw.BlockHeight
	return
}<|MERGE_RESOLUTION|>--- conflicted
+++ resolved
@@ -171,11 +171,7 @@
 func (db *wiredDB) SyncDBAsync(res chan dbtypes.SyncResult,
 	quit chan struct{}, blockGetter rpcutils.BlockGetter, fetchToHeight int64,
 	updateExplorer chan *chainhash.Hash, barLoad chan *dbtypes.ProgressBarLoad) {
-<<<<<<< HEAD
 	// Ensure the db is working
-=======
-	// Ensure the db is working.
->>>>>>> 5515eeed
 	if err := db.CheckConnectivity(); err != nil {
 		res <- dbtypes.SyncResult{
 			Height: -1,
@@ -192,12 +188,6 @@
 		log.Debugf("Setting block gate height to %d", fetchToHeight)
 		db.initWaitChan(blockGetter.WaitForHeight(fetchToHeight))
 	}
-<<<<<<< HEAD
-
-=======
-	// Begin sync in a goroutine, and return the result when done on the
-	// provided channel.
->>>>>>> 5515eeed
 	go func() {
 		height, err := db.resyncDB(quit, blockGetter, fetchToHeight, updateExplorer, barLoad)
 		res <- dbtypes.SyncResult{
