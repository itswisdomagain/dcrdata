--- conflicted
+++ resolved
@@ -8,27 +8,6 @@
 <body id="nexthome">
     {{ template "navbar" . }}
     <div id="mainContainer" class="container" data-controller="main">
-<<<<<<< HEAD
-        <div class="row">
-            <div class="col-lg-6 networkStatsWrapper font-weight-bold">
-                <a class="no-underline" href="/statistics">
-                    <h3 class="title font-weight-bold" >{{.NetName}} Network Statistics</h3>
-                </a>
-                {{with .Info}}
-                <div class="statCard general">
-                    <div class="row">
-                        <div class="col-12">
-                            <span><img class="img-size" src="/images/general.svg" alt="general"><p class="statcard-title">General</p></span>
-                        </div>
-                        <div class="col-sm-4">
-                            <div class="heading">Available Supply (of 21 mil)</div>
-                            <div class="data mono lh1rem fs14-decimal count fs24 p03rem0">
-                                <span id="coin-supply">
-                                    {{template "decimalParts" (float64AsDecimalParts (toFloat64Amount .CoinSupply) 0 true)}}
-                                </span>
-                                <span class="pl-1 unit lh15rem">DCR</span>
-                            </div>
-=======
         <div class="networkStatsWrapper font-weight-bold">
             <a class="no-underline" href="/statistics">
                 <h3 class="title font-weight-bold" >{{.NetName}} Network Statistics</h3>
@@ -46,7 +25,6 @@
                                 {{template "decimalParts" (float64AsDecimalParts (toFloat64Amount .CoinSupply) 0 true)}}
                             </span>
                             <span class="pl-1 unit lh15rem">DCR</span>
->>>>>>> 5515eeed
                         </div>
                     </div>
                     <div class="col-sm-4">
@@ -105,21 +83,9 @@
                         <div class="heading">
                             <a class="no-underline" href="/charts#ticket-price">Ticket Price</a>
                         </div>
-<<<<<<< HEAD
-                        <div class="col-sm-4">
-                            <div class="heading">Hashrate</div>
-                            <div class="data mono lh1rem fs14-decimal count fs24 p03rem0">
-                                <span id="hashrate">{{template "decimalParts" (float64AsDecimalParts .HashRate 8 true 2)}}</span>
-                                <span class="pl-1 unit lh15rem">Ph/s</span>
-                            </div>
-                            <div class="subdata">
-                                <span id="hashrate-subdata" class="count">({{template "fmtPercentage" .HashRateChange}} in 24h)</span>
-                            </div>
-=======
                         <div class="data mono lh1rem fs14-decimal count fs24 p03rem0">
                             <span id="ticket-price">{{template "decimalParts" (float64AsDecimalParts .StakeDiff 8 false 2)}}</span>
                             <span class="pl-1 unit lh15rem">DCR</span>
->>>>>>> 5515eeed
                         </div>
                     </div>
                 </div>
